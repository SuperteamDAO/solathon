--- conflicted
+++ resolved
@@ -391,27 +391,6 @@
     <p style={{fontSize:"1rem"}}>This method returns token on mainnet only.</p>
 </Callout>
 
-<<<<<<< HEAD
-#### .get_transaction
-Returns a transaction's details by the confirmed transaction signature string (in base 58)
-
-<Code>
-```python 
-def get_transaction(signature: str)
-=======
-#### .request_airdrop
-Requests the amount of lamport specified to be airdropped to the public key.
-
-<Code>
-```python 
-def request_airdrop(
-    public_key: public_key, 
-    amount: int
-)
->>>>>>> c2024b43
-```
-</Code>
-
 #### .send_transaction
 Submits a signed [Transaction object](/models/transaction) to the cluster for processing.
 
