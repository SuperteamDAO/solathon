from __future__ import annotations

from dataclasses import dataclass
from typing import List, Tuple, Dict
from base58 import b58decode, b58encode
from .keypair import Keypair
from .publickey import PublicKey
from nacl.signing import VerifyKey
from nacl.exceptions import BadSignatureError
from .core.instructions import Instruction, AccountMeta
from .core.message import (
    Message,
    MessageHeader,
    CompiledInstruction,
    encode_length,
    decode_length
)

PACKET_DATA_SIZE = 1232
DEFAULT_SIGNATURE = bytes([0] * 64)


@dataclass
class PKSigPair:
    public_key: PublicKey
    signature: bytes | None = None


class Transaction:
    def __init__(self, **config):
        self.fee_payer: PublicKey = config.get("fee_payer")
        self.nonce_info = config.get("nonce_info")
        self.recent_blockhash = config.get("recent_blockhash")
<<<<<<< HEAD
        self.signers: list[PublicKey] | list[Keypair] = config.get("signers")
        self.instructions: list[Instruction] = []
        self.signatures: list[PKSigPair] = config.get("signatures", [])
=======
        self.signers: List[PublicKey] | List[Keypair] = config.get("signers")
        self.instructions: List[Instruction] = []
        self.signatures: List[PKSigPair] = []
>>>>>>> 65d06c92
        if "instructions" in config:
            instructions: Instruction = config.get("instructions")
            if (
                type(instructions) is list and
                isinstance(instructions[0], Instruction)
            ):
                self.instructions.extend(config["instructions"])
            else:
                raise TypeError((
                                "instructions keyword argument"
                                "must be a list of Instruction objects"
                                ))
            
        def to_public_key(signer: PublicKey | Keypair) -> PublicKey:
            if isinstance(signer, Keypair):
                return signer.public_key
            elif isinstance(signer, PublicKey):
                return signer
            else:
                raise TypeError(("The argument must be either "
                                "PublicKey or Keypair object."))

        pk_sig_pairs: List[PKSigPair] = [PKSigPair(
            public_key=to_public_key(signer)
        ) for signer in self.signers]

        if not self.signatures:
            self.signatures = pk_sig_pairs

        self._message: Message = None
        self.json = None

    def _to_json(self):
        return {
            "recentBlockhash": self.recent_blockhash if hasattr(self, 'recent_blockhash') else None,
            "feePayer": self.fee_payer.base58_encode() if hasattr(self, 'fee_payer') else None,
            "nonceInfo": {
                "nonce": self.nonce_info.nonce,
                "nonceInstruction": self.nonce_info.nonce_instruction._to_json()
            } if self.nonce_info else None,
            "instructions": [instruction._to_json() for instruction in self.instructions],
            "signers": [signature.public_key.base58_encode() for signature in self.signatures]
        }
    
    def compile_transaction(self) -> bytes:
        # Reference: https://github.com/solana-labs/solana-web3.js/blob/a1fafee/packages/library-legacy/src/transaction/legacy.ts#L367
        if self._message and self._to_json() == self.json:
            return self._message.serialize()

        if self.nonce_info:
            self.recent_blockhash = self.nonce_info.nonce

        if not self.instructions:
            raise AttributeError("No instructions provided.")

        if not self.recent_blockhash:
            raise AttributeError("Recent blockhash not provided.")

        if not self.signatures:
            raise AttributeError("No signatures found in the transaction.")

        if not self.fee_payer:
            self.fee_payer = self.signatures[0].public_key

        account_metas: List[AccountMeta] = []
        program_ids: List[str] = []

        for instruction in self.instructions:
            if not instruction.program_id:
                raise AttributeError(
                    "Invalid instruction (no program ID found): ",
                    instruction
                )
            account_metas.extend(instruction.keys)
            if str(instruction.program_id) not in program_ids:
                program_ids.append(str(instruction.program_id))

        for program_id in program_ids:
            account_metas.append(AccountMeta(
                public_key=PublicKey(program_id),
                is_signer=False,
                is_writable=False
            ))

        account_metas.sort(key=lambda account: (
            not account.is_signer, not account.is_writable))

        fee_payer_idx = 0
        seen: Dict[str, int] = {}
        uniq_metas: List[AccountMeta] = []

        for sig in self.signatures:
            public_key = str(sig.public_key)
            if public_key in seen:
                uniq_metas[seen[public_key]].is_signer = True
            else:
                uniq_metas.append(AccountMeta(sig.public_key, True, True))
                seen[public_key] = len(uniq_metas) - 1
                if sig.public_key == self.fee_payer:
                    fee_payer_idx = min(fee_payer_idx, seen[public_key])

        for a_m in account_metas:
            public_key = str(a_m.public_key)
            if public_key in seen:
                idx = seen[public_key]
                uniq_metas[idx].is_writable = uniq_metas[idx].is_writable or a_m.is_writable
            else:
                uniq_metas.append(a_m)
                seen[public_key] = len(uniq_metas) - 1
                if a_m.public_key == self.fee_payer:
                    fee_payer_idx = min(fee_payer_idx, seen[public_key])

        if fee_payer_idx == 1:
            uniq_metas = [AccountMeta(self.fee_payer, True, True)] + uniq_metas
        else:
            uniq_metas = (
                [uniq_metas[fee_payer_idx]] + uniq_metas[:fee_payer_idx] +
                uniq_metas[fee_payer_idx + 1:]
            )

        signed_keys: List[str] = []
        unsigned_keys: List[str] = []
        num_required_signatures = num_readonly_signed_accounts = num_readonly_unsigned_accounts = 0
        for a_m in uniq_metas:
            if a_m.is_signer:
                signed_keys.append(str(a_m.public_key))
                num_required_signatures += 1
                num_readonly_signed_accounts += int(not a_m.is_writable)
            else:
                num_readonly_unsigned_accounts += int(not a_m.is_writable)
                unsigned_keys.append(str(a_m.public_key))
        if not self.signatures:
            self.signatures = [PKSigPair(public_key=PublicKey(
                key), signature=None) for key in signed_keys]

        account_keys: List[str] = signed_keys + unsigned_keys
        account_indices: Dict[str, int] = {
            str(key): i for i, key in enumerate(account_keys)}
        compiled_instructions: List[CompiledInstruction] = [
            CompiledInstruction(
                accounts=[account_indices[str(a_m.public_key)]
                          for a_m in instr.keys],
                program_id_index=account_indices[str(instr.program_id)],
                data=b58encode(instr.data),
            )
            for instr in self.instructions
        ]
        message: Message = Message(
            MessageHeader(
                num_required_signatures=num_required_signatures,
                num_readonly_signed_accounts=num_readonly_signed_accounts,
                num_readonly_unsigned_accounts=num_readonly_unsigned_accounts,
            ),
            account_keys,
            compiled_instructions,
            self.recent_blockhash,
        )
        serialized_message: bytes = message.serialize()
        return serialized_message

    def sign(self, signatures: List[bytes] = None) -> None:
        sign_data: bytes = self.compile_transaction()
        if signatures:
            if len(signatures) != len(self.signers):
                raise ValueError(
                    "Number of signatures does not match number of signers."
                )
            for idx, signature in enumerate(signatures):
                if len(signature) != 64:
                    raise RuntimeError(
                        "Signature has invalid length: ",
                        signature
                    )
                self.signatures[idx].signature = signature
        else:
            for idx, signer in enumerate(self.signers):
                signature = signer.sign(sign_data).signature
                if len(signature) != 64:
                    raise RuntimeError(
                        "Signature has invalid length: ",
                        signature
                    )
                self.signatures[idx].signature = signature

    def verify_signatures(self, signed_data: bytes | None = None) -> bool:
        if signed_data is None:
            signed_data: bytes = self.compile_transaction()
        for sig_pair in self.signatures:
            if not sig_pair.signature:
                return False
            try:
                VerifyKey(bytes(sig_pair.public_key)).verify(
                    signed_data, sig_pair.signature)
            except BadSignatureError:
                return False
        return True

    def serialize(self) -> bytes:
        if not self.signatures:
            raise AttributeError("Transaction has not been signed.")

        sign_data: bytes = self.compile_transaction()
        if not self.verify_signatures(sign_data):
            raise AttributeError("Transaction has not been signed correctly.")

        if len(self.signatures) >= 64 * 4:
            raise AttributeError("Too many signatures to encode.")

        wire_transaction = bytearray()
        signature_count = encode_length(len(self.signatures))
        wire_transaction.extend(signature_count)
        for sig_pair in self.signatures:
            if sig_pair.signature and len(sig_pair.signature) != 64:
                raise RuntimeError(
                    "Signature has invalid length: ", sig_pair.signature
                )

            if not sig_pair.signature:
                wire_transaction.extend(bytearray(64))
            else:
                wire_transaction.extend(sig_pair.signature)

        wire_transaction.extend(bytearray(sign_data))

        if len(wire_transaction) > PACKET_DATA_SIZE:
            raise RuntimeError(
                "Transaction too large: ",
                len(wire_transaction)
            )
        return bytes(wire_transaction)

    def add_instructions(self, *instructions: Instruction) -> None:
        for instr in instructions:
            if not isinstance(instr, Instruction):
                raise ValueError(
                    "Argument not an instruction object: ",
                    instr
                )
            self.instructions.append(instr)

    @classmethod
    def populate(self, message: Message, signatures: List[bytes], signers: List[Keypair]) -> Transaction:
        decoded_signatures = list(map(lambda x: PKSigPair(
            public_key=message.account_keys[x[0]],
            signature=None if x[1] == b58encode(
                DEFAULT_SIGNATURE) else b58decode(x[1])
        ), enumerate(signatures)))

        instructions: List[Instruction] = []
        for instruction in message.instructions:

            acc_metas: List[AccountMeta] = []
            for account in instruction.accounts:
                pubkey = message.account_keys[account]
                acc_metas.append(AccountMeta(
                    public_key=pubkey,
                    is_signer=message.is_account_signer(account) or pubkey in [
                        x.public_key for x in decoded_signatures],
                    is_writable=message.is_account_writable(account)
                ))

            instructions.append(Instruction(
                program_id=message.account_keys[instruction.program_id_index],
                keys=acc_metas,
                data=b58decode(instruction.data)
            ))

        fee_payer = message.account_keys[0] if message.header.num_required_signatures > 0 else None
        transaction =  Transaction(
            fee_payer=fee_payer,
            recent_blockhash=message.recent_blockhash,
            signatures=decoded_signatures,
            instructions=instructions,
            signers = signers
        )
        transaction._message = message
        transaction.json = transaction._to_json()
        return transaction

    @classmethod
    def from_buffer(self, buffer: bytes, signers: List[Keypair]) -> Transaction:
        # Reference: https://github.com/solana-labs/solana-web3.js/blob/a1fafee/packages/library-legacy/src/transaction/legacy.ts#L878
        if not isinstance(buffer, bytes):
            raise TypeError("Buffer must be a bytes object.")

        buffer_array: List[int] = list(buffer)
        signature_length = decode_length(buffer_array)

        signatures: List[bytes] = []
        for _ in range(signature_length):
            signature = bytes(buffer_array[:64])
            buffer_array = buffer_array[64:]
            signatures.append(b58encode(signature))

        message: Message = Message.from_buffer(bytes(buffer_array))
        return Transaction.populate(message, signatures, signers)<|MERGE_RESOLUTION|>--- conflicted
+++ resolved
@@ -31,15 +31,9 @@
         self.fee_payer: PublicKey = config.get("fee_payer")
         self.nonce_info = config.get("nonce_info")
         self.recent_blockhash = config.get("recent_blockhash")
-<<<<<<< HEAD
         self.signers: list[PublicKey] | list[Keypair] = config.get("signers")
         self.instructions: list[Instruction] = []
         self.signatures: list[PKSigPair] = config.get("signatures", [])
-=======
-        self.signers: List[PublicKey] | List[Keypair] = config.get("signers")
-        self.instructions: List[Instruction] = []
-        self.signatures: List[PKSigPair] = []
->>>>>>> 65d06c92
         if "instructions" in config:
             instructions: Instruction = config.get("instructions")
             if (
