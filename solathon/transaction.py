--- conflicted
+++ resolved
@@ -271,16 +271,11 @@
     def serialize_message(self) -> bytes:
         return self.compile_transaction().serialize()
 
-<<<<<<< HEAD
+
     def sign(self, signers: Optional[list[PublicKey | Keypair]] = None) -> None:
         if signers is None:
             signers = []
-
-=======
-    def sign(self, signers: Optional[list[PublicKey | Keypair]] = []) -> None:
-        if signers is None:
-            signers = []
->>>>>>> 6fcd3563
+          
         signers.insert(0, self.sender)  # Inserting sender to first index
 
         def to_public_key(signer: PublicKey | Keypair) -> Keypair | PublicKey:
