from publickey import PublicKey

from dataclasses import dataclass
from typing import List, TypedDict, Optional, Union


class CreateTransferFields(TypedDict):
    """
    Parameters for creating a transfer

    Args
        sender (str) - Account that will send the transfer.
        recipient (PublicKey) - Account that will receive the transfer.
        amount (int) - Amount to be transferred in Sol.
        references (List[PublicKey], optional) - List of accounts to be referenced in the transfer.
        memo (str, optional) - Memo to be included in the transfer.
    """

    sender: str
    recipient: PublicKey
    amount: int
    references: Optional[Union[List[PublicKey], PublicKey]]
    memo: Optional[str]


@dataclass
class TransactionRequestURL():
    link: str
    label: Optional[str]
    message: Optional[str]

<<<<<<< HEAD
@dataclass
class TransferRequestURL():
    recipient: str
    amount: Optional[float]
    label: Optional[str]
    message: Optional[str]
    memo: Optional[str]
    reference: Optional[Union[List[str], str]]
=======

@dataclass
class TransferRequestURL():
    ...
>>>>>>> 525307b9
<|MERGE_RESOLUTION|>--- conflicted
+++ resolved
@@ -29,7 +29,6 @@
     label: Optional[str]
     message: Optional[str]
 
-<<<<<<< HEAD
 @dataclass
 class TransferRequestURL():
     recipient: str
@@ -37,10 +36,4 @@
     label: Optional[str]
     message: Optional[str]
     memo: Optional[str]
-    reference: Optional[Union[List[str], str]]
-=======
-
-@dataclass
-class TransferRequestURL():
-    ...
->>>>>>> 525307b9
+    reference: Optional[Union[List[str], str]]